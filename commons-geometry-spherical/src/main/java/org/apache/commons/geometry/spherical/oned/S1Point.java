/*
 * Licensed to the Apache Software Foundation (ASF) under one or more
 * contributor license agreements.  See the NOTICE file distributed with
 * this work for additional information regarding copyright ownership.
 * The ASF licenses this file to You under the Apache License, Version 2.0
 * (the "License"); you may not use this file except in compliance with
 * the License.  You may obtain a copy of the License at
 *
 *      http://www.apache.org/licenses/LICENSE-2.0
 *
 * Unless required by applicable law or agreed to in writing, software
 * distributed under the License is distributed on an "AS IS" BASIS,
 * WITHOUT WARRANTIES OR CONDITIONS OF ANY KIND, either express or implied.
 * See the License for the specific language governing permissions and
 * limitations under the License.
 */
package org.apache.commons.geometry.spherical.oned;

import java.io.Serializable;

import org.apache.commons.geometry.core.Point;
<<<<<<< HEAD
import org.apache.commons.geometry.core.util.Coordinates;
import org.apache.commons.geometry.core.util.SimpleCoordinateFormat;
import org.apache.commons.geometry.euclidean.twod.PolarCoordinates;
=======
import org.apache.commons.geometry.core.internal.DoubleFunction1N;
import org.apache.commons.geometry.core.internal.SimpleTupleFormat;
>>>>>>> 8273d592
import org.apache.commons.geometry.euclidean.twod.Vector2D;

/** This class represents a point on the 1-sphere.
 * <p>Instances of this class are guaranteed to be immutable.</p>
 */
public final class S1Point implements Point<S1Point>, Serializable {

    // CHECKSTYLE: stop ConstantName
    /** A point with all coordinates set to NaN. */
    public static final S1Point NaN = new S1Point(Double.NaN);
    // CHECKSTYLE: resume ConstantName

    /** Serializable UID. */
    private static final long serialVersionUID = 20180710L;

    /** Factory for delegating instance creation. */
    private static DoubleFunction1N<S1Point> FACTORY = new DoubleFunction1N<S1Point>() {

        /** {@inheritDoc} */
        @Override
<<<<<<< HEAD
        public S1Point create(double a) {
            return new S1Point(a);
=======
        public S1Point apply(double n) {
            return S1Point.of(n);
>>>>>>> 8273d592
        }
    };

    /** Azimuthal angle in radians. */
    private final double azimuth;

    /** Corresponding 2D normalized vector. */
    private final Vector2D vector;

    /** Build a point from its internal components.
     * @param azimuth azimuthal angle
     * @param vector corresponding vector
     */
    private S1Point(final double azimuth) {
        this.azimuth  = PolarCoordinates.normalizeAzimuth(azimuth);
        this.vector = Double.isFinite(azimuth) ? Vector2D.ofPolar(1.0, azimuth) : Vector2D.NaN;
    }

    /** Get the azimuthal angle in radians.
     * @return azimuthal angle
     * @see S1Point#of(double)
     */
    public double getAzimuth() {
        return azimuth;
    }

    /** Get the corresponding normalized vector in the 2D Euclidean space.
     * @return normalized vector
     */
    public Vector2D getVector() {
        return vector;
    }

    /** {@inheritDoc} */
    @Override
    public int getDimension() {
        return 1;
    }

    /** {@inheritDoc} */
    @Override
    public boolean isNaN() {
        return Double.isNaN(azimuth);
    }

    /** {@inheritDoc} */
    @Override
    public boolean isInfinite() {
        return !isNaN() && Double.isInfinite(azimuth);
    }

    /** {@inheritDoc} */
    @Override
    public double distance(final S1Point point) {
        return distance(this, point);
    }

    /** Compute the distance (angular separation) between two points.
     * @param p1 first vector
     * @param p2 second vector
     * @return the angular separation between p1 and p2
     */
    public static double distance(S1Point p1, S1Point p2) {
        return p1.vector.angle(p2.vector);
    }

    /**
     * Test for the equality of two points on the 2-sphere.
     * <p>
     * If all coordinates of two points are exactly the same, and none are
     * <code>Double.NaN</code>, the two points are considered to be equal.
     * </p>
     * <p>
     * <code>NaN</code> coordinates are considered to affect globally the vector
     * and be equals to each other - i.e, if either (or all) coordinates of the
     * 2D vector are equal to <code>Double.NaN</code>, the 2D vector is equal to
     * {@link #NaN}.
     * </p>
     *
     * @param other Object to test for equality to this
     * @return true if two points on the 2-sphere objects are equal, false if
     *         object is null, not an instance of S2Point, or
     *         not equal to this S2Point instance
     *
     */
    @Override
    public boolean equals(Object other) {
        if (this == other) {
            return true;
        }

        if (other instanceof S1Point) {
            final S1Point rhs = (S1Point) other;
            if (rhs.isNaN()) {
                return this.isNaN();
            }

            return azimuth == rhs.azimuth;
        }

        return false;
    }

    /**
     * Get a hashCode for the 2D vector.
     * <p>
     * All NaN values have the same hash code.</p>
     *
     * @return a hash code value for this object
     */
    @Override
    public int hashCode() {
        if (isNaN()) {
            return 542;
        }
        return 1759 * Double.hashCode(azimuth);
    }

    /** {@inheritDoc} */
    @Override
    public String toString() {
<<<<<<< HEAD
        return SimpleCoordinateFormat.getPointFormat().format(getAzimuth());
=======
        return SimpleTupleFormat.getDefault().format(getAlpha());
>>>>>>> 8273d592
    }

    /** Creates a new point instance from the given azimuthal coordinate value.
     * @param azimuth azimuthal angle in radians
     * @return point instance with the given azimuth coordinate value
     * @see #getAzimuth()
     */
    public static S1Point of(double azimuth) {
        return new S1Point(azimuth);
    }

    /** Parses the given string and returns a new point instance. The expected string
     * format is the same as that returned by {@link #toString()}.
     * @param str the string to parse
     * @return point instance represented by the string
     * @throws IllegalArgumentException if the given string has an invalid format
     */
    public static S1Point parse(String str) throws IllegalArgumentException {
        return SimpleTupleFormat.getDefault().parse(str, FACTORY);
    }
}<|MERGE_RESOLUTION|>--- conflicted
+++ resolved
@@ -19,14 +19,9 @@
 import java.io.Serializable;
 
 import org.apache.commons.geometry.core.Point;
-<<<<<<< HEAD
-import org.apache.commons.geometry.core.util.Coordinates;
-import org.apache.commons.geometry.core.util.SimpleCoordinateFormat;
-import org.apache.commons.geometry.euclidean.twod.PolarCoordinates;
-=======
 import org.apache.commons.geometry.core.internal.DoubleFunction1N;
 import org.apache.commons.geometry.core.internal.SimpleTupleFormat;
->>>>>>> 8273d592
+import org.apache.commons.geometry.euclidean.twod.PolarCoordinates;
 import org.apache.commons.geometry.euclidean.twod.Vector2D;
 
 /** This class represents a point on the 1-sphere.
@@ -47,13 +42,8 @@
 
         /** {@inheritDoc} */
         @Override
-<<<<<<< HEAD
-        public S1Point create(double a) {
-            return new S1Point(a);
-=======
         public S1Point apply(double n) {
-            return S1Point.of(n);
->>>>>>> 8273d592
+            return new S1Point(n);
         }
     };
 
@@ -175,11 +165,7 @@
     /** {@inheritDoc} */
     @Override
     public String toString() {
-<<<<<<< HEAD
-        return SimpleCoordinateFormat.getPointFormat().format(getAzimuth());
-=======
-        return SimpleTupleFormat.getDefault().format(getAlpha());
->>>>>>> 8273d592
+        return SimpleTupleFormat.getDefault().format(getAzimuth());
     }
 
     /** Creates a new point instance from the given azimuthal coordinate value.
