package org.apache.commons.geometry.euclidean.threed;

<<<<<<< HEAD
import org.apache.commons.geometry.core.Geometry;
=======
import java.util.regex.Pattern;

>>>>>>> 8273d592
import org.junit.Assert;
import org.junit.Test;

public class Cartesian3DTest {

    private static final double TEST_TOLERANCE = 1e-15;

    @Test
    public void testCoordinates() {
        // arrange
        Cartesian3D c = new StubCartesian3D(1, 2, 3);

        // act/assert
        Assert.assertEquals(1.0, c.getX(), TEST_TOLERANCE);
        Assert.assertEquals(2.0, c.getY(), TEST_TOLERANCE);
        Assert.assertEquals(3.0, c.getZ(), TEST_TOLERANCE);
    }

    @Test
    public void testToArray() {
        // arrange
        Cartesian3D c = new StubCartesian3D(1, 2, 3);

        // act
        double[] arr = c.toArray();

        // assert
        Assert.assertEquals(3, arr.length);
        Assert.assertEquals(1.0, arr[0], TEST_TOLERANCE);
        Assert.assertEquals(2.0, arr[1], TEST_TOLERANCE);
        Assert.assertEquals(3.0, arr[2], TEST_TOLERANCE);
    }


    @Test
    public void testToSpherical() {
        // arrange
        double sqrt3 = Math.sqrt(3);

        // act/assert
        checkSpherical(new StubCartesian3D(0, 0, 0).toSpherical(), 0, 0, 0);

        checkSpherical(new StubCartesian3D(0.1, 0, 0).toSpherical(), 0.1, 0, Geometry.HALF_PI);
        checkSpherical(new StubCartesian3D(-0.1, 0, 0).toSpherical(), 0.1, Geometry.PI, Geometry.HALF_PI);

        checkSpherical(new StubCartesian3D(0, 0.1, 0).toSpherical(), 0.1, Geometry.HALF_PI, Geometry.HALF_PI);
        checkSpherical(new StubCartesian3D(0, -0.1, 0).toSpherical(), 0.1, Geometry.PI + Geometry.HALF_PI, Geometry.HALF_PI);

        checkSpherical(new StubCartesian3D(0, 0, 0.1).toSpherical(), 0.1, 0, 0);
        checkSpherical(new StubCartesian3D(0, 0, -0.1).toSpherical(), 0.1, 0, Geometry.PI);

        checkSpherical(new StubCartesian3D(1, 1, 1).toSpherical(), sqrt3, 0.25 * Geometry.PI, Math.acos(1 / sqrt3));
        checkSpherical(new StubCartesian3D(-1, -1, -1).toSpherical(), sqrt3, 1.25 * Geometry.PI, Math.acos(-1 / sqrt3));
    }

    @Test
    public void testDimension() {
        // arrange
        Cartesian3D c = new StubCartesian3D(1, 2, 3);

        // act/assert
        Assert.assertEquals(3, c.getDimension());
    }

    @Test
    public void testNaN() {
        // act/assert
        Assert.assertTrue(new StubCartesian3D(0, 0, Double.NaN).isNaN());
        Assert.assertTrue(new StubCartesian3D(0, Double.NaN, 0).isNaN());
        Assert.assertTrue(new StubCartesian3D(Double.NaN, 0, 0).isNaN());

        Assert.assertFalse(new StubCartesian3D(1, 1, 1).isNaN());
        Assert.assertFalse(new StubCartesian3D(1, 1, Double.NEGATIVE_INFINITY).isNaN());
        Assert.assertFalse(new StubCartesian3D(1, Double.POSITIVE_INFINITY, 1).isNaN());
        Assert.assertFalse(new StubCartesian3D(Double.NEGATIVE_INFINITY, 1, 1).isNaN());
    }

    @Test
    public void testInfinite() {
        // act/assert
        Assert.assertTrue(new StubCartesian3D(0, 0, Double.NEGATIVE_INFINITY).isInfinite());
        Assert.assertTrue(new StubCartesian3D(0, Double.NEGATIVE_INFINITY, 0).isInfinite());
        Assert.assertTrue(new StubCartesian3D(Double.NEGATIVE_INFINITY, 0, 0).isInfinite());
        Assert.assertTrue(new StubCartesian3D(0, 0, Double.POSITIVE_INFINITY).isInfinite());
        Assert.assertTrue(new StubCartesian3D(0, Double.POSITIVE_INFINITY, 0).isInfinite());
        Assert.assertTrue(new StubCartesian3D(Double.POSITIVE_INFINITY, 0, 0).isInfinite());

        Assert.assertFalse(new StubCartesian3D(1, 1, 1).isInfinite());
        Assert.assertFalse(new StubCartesian3D(0, 0, Double.NaN).isInfinite());
        Assert.assertFalse(new StubCartesian3D(0, Double.NEGATIVE_INFINITY, Double.NaN).isInfinite());
        Assert.assertFalse(new StubCartesian3D(Double.NaN, 0, Double.NEGATIVE_INFINITY).isInfinite());
        Assert.assertFalse(new StubCartesian3D(Double.POSITIVE_INFINITY, Double.NaN, 0).isInfinite());
        Assert.assertFalse(new StubCartesian3D(0, Double.NaN, Double.POSITIVE_INFINITY).isInfinite());
    }

<<<<<<< HEAD
    private void checkSpherical(SphericalCoordinates c, double radius, double azimuth, double polar) {
        Assert.assertEquals(radius, c.getRadius(), TEST_TOLERANCE);
        Assert.assertEquals(azimuth, c.getAzimuth(), TEST_TOLERANCE);
        Assert.assertEquals(polar, c.getPolar(), TEST_TOLERANCE);
=======
    @Test
    public void testToString() {
        // arrange
        StubCartesian3D c = new StubCartesian3D(1, 2, 3);
        Pattern pattern = Pattern.compile("\\(1.{0,2}, 2.{0,2}, 3.{0,2}\\)");

        // act
        String str = c.toString();

        // assert
        Assert.assertTrue("Expected string " + str + " to match regex " + pattern,
                    pattern.matcher(str).matches());
>>>>>>> 8273d592
    }

    private static class StubCartesian3D extends Cartesian3D {
        private static final long serialVersionUID = 1L;

        public StubCartesian3D(double x, double y, double z) {
            super(x, y, z);
        }
    }
}<|MERGE_RESOLUTION|>--- conflicted
+++ resolved
@@ -1,11 +1,8 @@
 package org.apache.commons.geometry.euclidean.threed;
 
-<<<<<<< HEAD
-import org.apache.commons.geometry.core.Geometry;
-=======
 import java.util.regex.Pattern;
 
->>>>>>> 8273d592
+import org.apache.commons.geometry.core.Geometry;
 import org.junit.Assert;
 import org.junit.Test;
 
@@ -101,12 +98,6 @@
         Assert.assertFalse(new StubCartesian3D(0, Double.NaN, Double.POSITIVE_INFINITY).isInfinite());
     }
 
-<<<<<<< HEAD
-    private void checkSpherical(SphericalCoordinates c, double radius, double azimuth, double polar) {
-        Assert.assertEquals(radius, c.getRadius(), TEST_TOLERANCE);
-        Assert.assertEquals(azimuth, c.getAzimuth(), TEST_TOLERANCE);
-        Assert.assertEquals(polar, c.getPolar(), TEST_TOLERANCE);
-=======
     @Test
     public void testToString() {
         // arrange
@@ -119,7 +110,12 @@
         // assert
         Assert.assertTrue("Expected string " + str + " to match regex " + pattern,
                     pattern.matcher(str).matches());
->>>>>>> 8273d592
+    }
+
+    private void checkSpherical(SphericalCoordinates c, double radius, double azimuth, double polar) {
+        Assert.assertEquals(radius, c.getRadius(), TEST_TOLERANCE);
+        Assert.assertEquals(azimuth, c.getAzimuth(), TEST_TOLERANCE);
+        Assert.assertEquals(polar, c.getPolar(), TEST_TOLERANCE);
     }
 
     private static class StubCartesian3D extends Cartesian3D {
