/*
 * Licensed to the Apache Software Foundation (ASF) under one or more
 * contributor license agreements.  See the NOTICE file distributed with
 * this work for additional information regarding copyright ownership.
 * The ASF licenses this file to You under the Apache License, Version 2.0
 * (the "License"); you may not use this file except in compliance with
 * the License.  You may obtain a copy of the License at
 *
 *      http://www.apache.org/licenses/LICENSE-2.0
 *
 * Unless required by applicable law or agreed to in writing, software
 * distributed under the License is distributed on an "AS IS" BASIS,
 * WITHOUT WARRANTIES OR CONDITIONS OF ANY KIND, either express or implied.
 * See the License for the specific language governing permissions and
 * limitations under the License.
 */
package org.apache.commons.geometry.euclidean.twod;

import org.apache.commons.geometry.core.internal.DoubleFunction2N;
import org.apache.commons.geometry.core.internal.SimpleTupleFormat;
import org.apache.commons.geometry.core.util.Vectors;
import org.apache.commons.geometry.euclidean.EuclideanVector;
import org.apache.commons.numbers.arrays.LinearCombination;

/** This class represents a vector in two-dimensional Euclidean space.
 * Instances of this class are guaranteed to be immutable.
 */
public final class Vector2D extends Cartesian2D implements EuclideanVector<Point2D, Vector2D> {

    /** Zero vector (coordinates: 0, 0). */
    public static final Vector2D ZERO   = new Vector2D(0, 0);

    /** Unit vector pointing in the direction of the positive x-axis. */
    public static final Vector2D PLUS_X = new Vector2D(1, 0);

    /** Unit vector pointing in the direction of the negative x-axis. */
    public static final Vector2D MINUS_X = new Vector2D(-1, 0);

    /** Unit vector pointing in the direction of the positive y-axis. */
    public static final Vector2D PLUS_Y = new Vector2D(0, 1);

    /** Unit vector pointing in the direction of the negative y-axis. */
    public static final Vector2D MINUS_Y = new Vector2D(0, -1);

    // CHECKSTYLE: stop ConstantName
    /** A vector with all coordinates set to NaN. */
    public static final Vector2D NaN = new Vector2D(Double.NaN, Double.NaN);
    // CHECKSTYLE: resume ConstantName

    /** A vector with all coordinates set to positive infinity. */
    public static final Vector2D POSITIVE_INFINITY =
        new Vector2D(Double.POSITIVE_INFINITY, Double.POSITIVE_INFINITY);

    /** A vector with all coordinates set to negative infinity. */
    public static final Vector2D NEGATIVE_INFINITY =
        new Vector2D(Double.NEGATIVE_INFINITY, Double.NEGATIVE_INFINITY);

<<<<<<< HEAD
    /** Serializable UID */
    private static final long serialVersionUID = 20180710L;

    /** Factory for delegating instance creation. */
    private static DoubleFunction2N<Vector2D> FACTORY = new DoubleFunction2N<Vector2D>() {
=======
    /** Package private factory for delegating instance creation. */
    static final DoubleFunction2N<Vector2D> FACTORY = new DoubleFunction2N<Vector2D>() {
>>>>>>> d7b4a101

        /** {@inheritDoc} */
        @Override
        public Vector2D apply(double n1, double n2) {
            return new Vector2D(n1, n2);
        }
    };

    /** Serializable UID */
    private static final long serialVersionUID = 20180710L;

    /** Error message when norms are zero. */
    private static final String ZERO_NORM_MSG = "Norm is zero";

    /** Simple constructor.
     * @param x abscissa (first coordinate)
     * @param y ordinate (second coordinate)
     */
    private Vector2D(double x, double y) {
        super(x, y);
    }

    /** Get the vector coordinates as a dimension 2 array.
     * @return vector coordinates
     */
    @Override
    public double[] toArray() {
        return new double[] { getX(), getY() };
    }

    /** {@inheritDoc} */
    @Override
    public Point2D asPoint() {
        return Point2D.of(getX(), getY());
    }

    /** {@inheritDoc} */
    @Override
    public Vector2D getZero() {
        return ZERO;
    }

    /** {@inheritDoc} */
    @Override
    public double getNorm1() {
        return Vectors.norm1(getX(), getY());
    }

    /** {@inheritDoc} */
    @Override
    public double getNorm() {
        return Vectors.norm(getX(), getY());
    }

    /** {@inheritDoc} */
    @Override
    public double getNormSq() {
        return Vectors.normSq(getX(), getY());
    }

    /** {@inheritDoc} */
    @Override
    public double getNormInf() {
        return Vectors.normInf(getX(), getY());
    }

    /** {@inheritDoc} */
    @Override
    public double getMagnitude() {
        return getNorm();
    }

    /** {@inheritDoc} */
    @Override
    public double getMagnitudeSq() {
        return getNormSq();
    }

    /** {@inheritDoc} */
    @Override
    public Vector2D withMagnitude(double magnitude) {
        final double invNorm = 1.0 / nonZeroNorm();

        return new Vector2D(
                    magnitude * getX() * invNorm,
                    magnitude * getY() * invNorm
                );
    }

    /** {@inheritDoc} */
    @Override
    public Vector2D add(Vector2D v) {
        return new Vector2D(getX() + v.getX(), getY() + v.getY());
    }

    /** {@inheritDoc} */
    @Override
    public Vector2D add(double factor, Vector2D v) {
        return new Vector2D(getX() + (factor * v.getX()), getY() + (factor * v.getY()));
    }

    /** {@inheritDoc} */
    @Override
    public Vector2D subtract(Vector2D v) {
        return new Vector2D(getX() - v.getX(), getY() - v.getY());
    }

    /** {@inheritDoc} */
    @Override
    public Vector2D subtract(double factor, Vector2D v) {
        return new Vector2D(getX() - (factor * v.getX()), getY() - (factor * v.getY()));
    }

    /** {@inheritDoc} */
    @Override
    public Vector2D negate() {
        return new Vector2D(-getX(), -getY());
    }

    /** {@inheritDoc} */
    @Override
    public Vector2D normalize() throws IllegalStateException {
        return scalarMultiply(1.0 / nonZeroNorm());
    }

    /** {@inheritDoc} */
    @Override
    public Vector2D scalarMultiply(double a) {
        return new Vector2D(a * getX(), a * getY());
    }

    /** {@inheritDoc} */
    @Override
    public double distance1(Vector2D v) {
        return Vectors.norm1(getX() - v.getX(), getY() - v.getY());
    }

    /** {@inheritDoc} */
    @Override
    public double distance(Vector2D v) {
        return Vectors.norm(getX() - v.getX(), getY() - v.getY());
    }

    /** {@inheritDoc} */
    @Override
    public double distanceInf(Vector2D v) {
        return Vectors.normInf(getX() - v.getX(), getY() - v.getY());
    }

    /** {@inheritDoc} */
    @Override
    public double distanceSq(Vector2D v) {
        return Vectors.normSq(getX() - v.getX(), getY() - v.getY());
    }

    /** {@inheritDoc} */
    @Override
    public double dotProduct(Vector2D v) {
        return LinearCombination.value(getX(), v.getX(), getY(), v.getY());
    }

    /** Compute the angular separation in radians between this vector
     * and the given vector.
     * <p>This method computes the angular separation between the two
     * vectors using the dot product for well separated vectors and the
     * cross product for almost aligned vectors. This allows to have a
     * good accuracy in all cases, even for vectors very close to each
     * other.</p>
     *
     * @param v vector to compute the angle with
     * @return angular separation between this vector and v in radians
     * @exception IllegalStateException if either vector has a zero norm
     */
    public double angle(Vector2D v) throws IllegalArgumentException {
        double normProduct = nonZeroNorm() * v.nonZeroNorm();

        double dot = dotProduct(v);
        double threshold = normProduct * 0.9999;
        if ((dot < -threshold) || (dot > threshold)) {
            // the vectors are almost aligned, compute using the sine
            final double n = Math.abs(LinearCombination.value(getX(), v.getY(), -getY(), v.getX()));
            if (dot >= 0) {
                return Math.asin(n / normProduct);
            }
            return Math.PI - Math.asin(n / normProduct);
        }

        // the vectors are sufficiently separated to use the cosine
        return Math.acos(dot / normProduct);
    }

    /**
     * Compute the cross-product of the instance and the given vector.
     * <p>
     * The cross product can be used to determine the location of a point
     * with regard to the line formed by (p1, p2) and is calculated as:
     * \[
     *    P = (x_2 - x_1)(y_3 - y_1) - (y_2 - y_1)(x_3 - x_1)
     * \]
     * with \(p3 = (x_3, y_3)\) being this instance.
     * <p>
     * If the result is 0, the points are collinear, i.e. lie on a single straight line L;
     * if it is positive, this point lies to the left, otherwise to the right of the line
     * formed by (p1, p2).
     *
     * @param p1 first point of the line
     * @param p2 second point of the line
     * @return the cross-product
     *
     * @see <a href="http://mathworld.wolfram.com/CrossProduct.html">Cross product (Mathworld)</a>
     */
    public double crossProduct(final Vector2D p1, final Vector2D p2) {
        final double x1 = p2.getX() - p1.getX();
        final double y1 = getY() - p1.getY();
        final double x2 = getX() - p1.getX();
        final double y2 = p2.getY() - p1.getY();
        return LinearCombination.value(x1, y1, -x2, y2);
    }

    /**
     * Get a hashCode for the 2D coordinates.
     * <p>
     * All NaN values have the same hash code.</p>
     *
     * @return a hash code value for this object
     */
    @Override
    public int hashCode() {
        if (isNaN()) {
            return 542;
        }
        return 122 * (76 * Double.hashCode(getX()) +  Double.hashCode(getY()));
    }

    /**
     * Test for the equality of two vector instances.
     * <p>
     * If all coordinates of two vectors are exactly the same, and none are
     * <code>Double.NaN</code>, the two instances are considered to be equal.
     * </p>
     * <p>
     * <code>NaN</code> coordinates are considered to globally affect the vector
     * and be equal to each other - i.e, if either (or all) coordinates of the
     * vector are equal to <code>Double.NaN</code>, the vector is equal to
     * {@link #NaN}.
     * </p>
     *
     * @param other Object to test for equality to this
     * @return true if two Vector2D objects are equal, false if
     *         object is null, not an instance of Vector2D, or
     *         not equal to this Vector2D instance
     *
     */
    @Override
    public boolean equals(Object other) {
        if (this == other) {
            return true;
        }

        if (other instanceof Vector2D) {
            final Vector2D rhs = (Vector2D) other;
            if (rhs.isNaN()) {
                return this.isNaN();
            }

            return (getX() == rhs.getX()) && (getY() == rhs.getY());
        }
        return false;
    }

    /** Returns the vector norm, throwing an IllegalStateException if the norm is zero.
     * @return the non-zero norm value
     * @throws IllegalStateException if the norm is zero
     */
    private double nonZeroNorm() throws IllegalStateException {
        final double n = getNorm();
        if (n == 0) {
            throw new IllegalStateException("Norm is zero");
        }

        return n;
    }

    /** Computes the dot product between to vectors. This method simply
     * calls {@code v1.dotProduct(v2)}.
     * @param v1 first vector
     * @param v2 second vector
     * @return the dot product
     * @see #dotProduct(Vector2D)
     */
    public static double dotProduct(Vector2D v1, Vector2D v2) {
        return v1.dotProduct(v2);
    }

    /** Computes the angle in radians between two vectors. This method
     * simply calls {@code v1.angle(v2)}.
     * @param v1 first vector
     * @param v2 second vector
     * @return the angle between the vectors in radians
     * @see #angle(Vector2D)
     */
    public static double angle(Vector2D v1, Vector2D v2) {
        return v1.angle(v2);
    }

    /** Returns a vector with the given coordinate values.
     * @param x abscissa (first coordinate value)
     * @param y abscissa (second coordinate value)
     * @return vector instance
     */
    public static Vector2D of(double x, double y) {
        return new Vector2D(x, y);
    }

    /** Returns a vector instance with the given coordinate values.
     * @param value vector coordinates
     * @return vector instance
     */
    public static Vector2D of(Cartesian2D value) {
        return new Vector2D(value.getX(), value.getY());
    }

    /** Creates a vector from the coordinates in the given 2-element array.
     * @param v coordinates array
     * @return new vector
     * @exception IllegalArgumentException if the array does not have 2 elements
     */
    public static Vector2D of(double[] v) {
        if (v.length != 2) {
            throw new IllegalArgumentException("Dimension mismatch: " + v.length + " != 2");
        }
        return new Vector2D(v[0], v[1]);
    }

    /** Return a vector with coordinates equivalent to the given set of polar coordinates.
     * @param radius The polar coordinate radius value.
     * @param azimuth The polar coordinate azimuth angle in radians.
     * @return vector instance with coordinates equivalent to the given polar coordinates.
     */
    public static Vector2D ofPolar(final double radius, final double azimuth) {
        return PolarCoordinates.toCartesian(radius, azimuth, Vector2D.FACTORY);
    }

    /** Parses the given string and returns a new vector instance. The expected string
     * format is the same as that returned by {@link #toString()}.
     * @param str the string to parse
     * @return vector instance represented by the string
     * @throws IllegalArgumentException if the given string has an invalid format
     */
    public static Vector2D parse(String str) throws IllegalArgumentException {
        return SimpleTupleFormat.getDefault().parse(str, FACTORY);
    }

    /** Returns a vector consisting of the linear combination of the inputs.
     * <p>
     * A linear combination is the sum of all of the inputs multiplied by their
     * corresponding scale factors. All inputs are interpreted as vectors. If points
     * are to be passed, they should be viewed as representing the vector from the
     * zero point to the given point.
     * </p>
     *
     * @param a scale factor for first coordinate
     * @param c first coordinate
     * @return vector with coordinates calculated by {@code a * c}
     */
    public static Vector2D linearCombination(double a, Cartesian2D c) {
        return new Vector2D(a * c.getX(), a * c.getY());
    }

    /** Returns a vector consisting of the linear combination of the inputs.
     * <p>
     * A linear combination is the sum of all of the inputs multiplied by their
     * corresponding scale factors. All inputs are interpreted as vectors. If points
     * are to be passed, they should be viewed as representing the vector from the
     * zero point to the given point.
     * </p>
     *
     * @param a1 scale factor for first coordinate
     * @param c1 first coordinate
     * @param a2 scale factor for second coordinate
     * @param c2 second coordinate
     * @return vector with coordinates calculated by {@code (a1 * c1) + (a2 * c2)}
     */
    public static Vector2D linearCombination(double a1, Cartesian2D c1, double a2, Cartesian2D c2) {
        return new Vector2D(
                LinearCombination.value(a1, c1.getX(), a2, c2.getX()),
                LinearCombination.value(a1, c1.getY(), a2, c2.getY()));
    }

    /** Returns a vector consisting of the linear combination of the inputs.
     * <p>
     * A linear combination is the sum of all of the inputs multiplied by their
     * corresponding scale factors. All inputs are interpreted as vectors. If points
     * are to be passed, they should be viewed as representing the vector from the
     * zero point to the given point.
     * </p>
     *
     * @param a1 scale factor for first coordinate
     * @param c1 first coordinate
     * @param a2 scale factor for second coordinate
     * @param c2 second coordinate
     * @param a3 scale factor for third coordinate
     * @param c3 third coordinate
     * @return vector with coordinates calculated by {@code (a1 * c1) + (a2 * c2) + (a3 * c3)}
     */
    public static Vector2D linearCombination(double a1, Cartesian2D c1, double a2, Cartesian2D c2,
            double a3, Cartesian2D c3) {
        return new Vector2D(
                LinearCombination.value(a1, c1.getX(), a2, c2.getX(), a3, c3.getX()),
                LinearCombination.value(a1, c1.getY(), a2, c2.getY(), a3, c3.getY()));
    }

    /** Returns a vector consisting of the linear combination of the inputs.
     * <p>
     * A linear combination is the sum of all of the inputs multiplied by their
     * corresponding scale factors. All inputs are interpreted as vectors. If points
     * are to be passed, they should be viewed as representing the vector from the
     * zero point to the given point.
     * </p>
     *
     * @param a1 scale factor for first coordinate
     * @param c1 first coordinate
     * @param a2 scale factor for second coordinate
     * @param c2 second coordinate
     * @param a3 scale factor for third coordinate
     * @param c3 third coordinate
     * @param a4 scale factor for fourth coordinate
     * @param c4 fourth coordinate
     * @return point with coordinates calculated by {@code (a1 * c1) + (a2 * c2) + (a3 * c3) + (a4 * c4)}
     */
    public static Vector2D linearCombination(double a1, Cartesian2D c1, double a2, Cartesian2D c2,
            double a3, Cartesian2D c3, double a4, Cartesian2D c4) {
        return new Vector2D(
                LinearCombination.value(a1, c1.getX(), a2, c2.getX(), a3, c3.getX(), a4, c4.getX()),
                LinearCombination.value(a1, c1.getY(), a2, c2.getY(), a3, c3.getY(), a4, c4.getY()));
    }
}<|MERGE_RESOLUTION|>--- conflicted
+++ resolved
@@ -55,16 +55,8 @@
     public static final Vector2D NEGATIVE_INFINITY =
         new Vector2D(Double.NEGATIVE_INFINITY, Double.NEGATIVE_INFINITY);
 
-<<<<<<< HEAD
-    /** Serializable UID */
-    private static final long serialVersionUID = 20180710L;
-
-    /** Factory for delegating instance creation. */
-    private static DoubleFunction2N<Vector2D> FACTORY = new DoubleFunction2N<Vector2D>() {
-=======
     /** Package private factory for delegating instance creation. */
     static final DoubleFunction2N<Vector2D> FACTORY = new DoubleFunction2N<Vector2D>() {
->>>>>>> d7b4a101
 
         /** {@inheritDoc} */
         @Override
@@ -75,9 +67,6 @@
 
     /** Serializable UID */
     private static final long serialVersionUID = 20180710L;
-
-    /** Error message when norms are zero. */
-    private static final String ZERO_NORM_MSG = "Norm is zero";
 
     /** Simple constructor.
      * @param x abscissa (first coordinate)
